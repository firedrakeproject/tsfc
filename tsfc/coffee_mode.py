--- conflicted
+++ resolved
@@ -1,18 +1,11 @@
 from __future__ import absolute_import, print_function, division
-from six.moves import filter, map, range, zip
+from six.moves import map, zip
 
 import numpy
 import itertools
-<<<<<<< HEAD
 from functools import partial, reduce
-from six import iteritems, iterkeys
-from collections import defaultdict
+from collections import OrderedDict
 from gem.optimise import make_sum, make_product
-=======
-from functools import partial
-from collections import OrderedDict
-from gem.optimise import make_sum, make_product, replace_division, unroll_indexsum
->>>>>>> e8b97a01
 from gem.refactorise import Monomial, collect_monomials
 from gem.unconcatenate import unconcatenate
 from gem.node import traversal
