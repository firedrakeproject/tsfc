# -*- coding: utf-8 -*-
#
# This file was modified from FFC
# (http://bitbucket.org/fenics-project/ffc), copyright notice
# reproduced below.
#
# Copyright (C) 2009-2013 Kristian B. Oelgaard and Anders Logg
#
# This file is part of FFC.
#
# FFC is free software: you can redistribute it and/or modify
# it under the terms of the GNU Lesser General Public License as published by
# the Free Software Foundation, either version 3 of the License, or
# (at your option) any later version.
#
# FFC is distributed in the hope that it will be useful,
# but WITHOUT ANY WARRANTY; without even the implied warranty of
# MERCHANTABILITY or FITNESS FOR A PARTICULAR PURPOSE. See the
# GNU Lesser General Public License for more details.
#
# You should have received a copy of the GNU Lesser General Public License
# along with FFC. If not, see <http://www.gnu.org/licenses/>.

from functools import singledispatch
import weakref

import finat

import ufl

from tsfc.fiatinterface import as_fiat_cell


__all__ = ("create_element", "supported_elements", "as_fiat_cell")


supported_elements = {
    # These all map directly to FInAT elements
    "Brezzi-Douglas-Marini": finat.BrezziDouglasMarini,
    "Brezzi-Douglas-Fortin-Marini": finat.BrezziDouglasFortinMarini,
    "Bubble": finat.Bubble,
    "FacetBubble": finat.FacetBubble,
    "Crouzeix-Raviart": finat.CrouzeixRaviart,
    "Discontinuous Lagrange": finat.DiscontinuousLagrange,
    "Discontinuous Raviart-Thomas": lambda c, d: finat.DiscontinuousElement(finat.RaviartThomas(c, d)),
    "Discontinuous Taylor": finat.DiscontinuousTaylor,
    "Gauss-Legendre": finat.GaussLegendre,
    "Gauss-Lobatto-Legendre": finat.GaussLobattoLegendre,
    "HDiv Trace": finat.HDivTrace,
    "Hellan-Herrmann-Johnson": finat.HellanHerrmannJohnson,
    "Hermite": finat.Hermite,
    "Argyris": finat.Argyris,
    "Morley": finat.Morley,
    "Bell": finat.Bell,
    "Lagrange": finat.Lagrange,
    "Nedelec 1st kind H(curl)": finat.Nedelec,
    "Nedelec 2nd kind H(curl)": finat.NedelecSecondKind,
    "Raviart-Thomas": finat.RaviartThomas,
    "Regge": finat.Regge,
    "DPC": finat.DPC,
    "BDMCE": finat.BrezziDouglasMariniCubeEdge,
    "BDMCF": finat.BrezziDouglasMariniCubeFace,
    "S": finat.Serendipity,
    # These require special treatment below
    "DQ": None,
    "Q": None,
    "RTCE": None,
    "RTCF": None,
    "NCE": None,
    "NCF": None,
<<<<<<< HEAD
    "Real": finat.DiscontinuousLagrange
=======
    "Real": finat.DiscontinuousLagrange,
    "DPC": finat.DPC,
    "S": finat.Serendipity,
    "DPC L2": finat.DPC,
    "Discontinuous Lagrange L2": finat.DiscontinuousLagrange,
    "Gauss-Legendre L2": finat.GaussLegendre,
    "DQ L2": None,
>>>>>>> f5186337
}
"""A :class:`.dict` mapping UFL element family names to their
FInAT-equivalent constructors.  If the value is ``None``, the UFL
element is supported, but must be handled specially because it doesn't
have a direct FInAT equivalent."""


def fiat_compat(element):
    from tsfc.fiatinterface import create_element
    from finat.fiat_elements import FiatElement

    assert element.cell().is_simplex()
    return FiatElement(create_element(element))


@singledispatch
def convert(element, **kwargs):
    """Handler for converting UFL elements to FInAT elements.

    :arg element: The UFL element to convert.

    Do not use this function directly, instead call
    :func:`create_element`."""
    if element.family() in supported_elements:
        raise ValueError("Element %s supported, but no handler provided" % element)
    raise ValueError("Unsupported element type %s" % type(element))


# Base finite elements first
@convert.register(ufl.FiniteElement)
def convert_finiteelement(element, **kwargs):
    cell = as_fiat_cell(element.cell())
    if element.family() == "Quadrature":
        degree = element.degree()
        scheme = element.quadrature_scheme()
        if degree is None or scheme is None:
            raise ValueError("Quadrature scheme and degree must be specified!")

        return finat.QuadratureElement(cell, degree, scheme), set()
    elif element.family() == "Bernstein":
        return fiat_compat(element), set()
    lmbda = supported_elements[element.family()]
    if lmbda is None:
        if element.cell().cellname() == "quadrilateral":
            # Handle quadrilateral short names like RTCF and RTCE.
            element = element.reconstruct(cell=quadrilateral_tpc)
        elif element.cell().cellname() == "hexahedron":
            # Handle hexahedron short names like NCF and NCE.
            element = element.reconstruct(cell=hexahedron_tpc)
        else:
            raise ValueError("%s is supported, but handled incorrectly" %
                             element.family())
        finat_elem, deps = _create_element(element, **kwargs)
        return finat.FlattenedDimensions(finat_elem), deps

    kind = element.variant()
    if kind is None:
        kind = 'equispaced'  # default variant

    if element.family() == "Lagrange":
        if kind == 'equispaced':
            lmbda = finat.Lagrange
        elif kind == 'spectral' and element.cell().cellname() == 'interval':
            lmbda = finat.GaussLobattoLegendre
        elif kind in ['mgd', 'feec', 'qb', 'mse']:
            degree = element.degree()
            shift_axes = kwargs["shift_axes"]
            restriction = kwargs["restriction"]
            deps = {"shift_axes", "restriction"}
            return finat.RuntimeTabulated(cell, degree, variant=kind, shift_axes=shift_axes, restriction=restriction), deps
        else:
            raise ValueError("Variant %r not supported on %s" % (kind, element.cell()))
    elif element.family() in ["Discontinuous Lagrange", "Discontinuous Lagrange L2"]:
        kind = element.variant() or 'equispaced'
        if kind == 'equispaced':
            lmbda = finat.DiscontinuousLagrange
        elif kind == 'spectral' and element.cell().cellname() == 'interval':
            lmbda = finat.GaussLegendre
        elif kind in ['mgd', 'feec', 'qb', 'mse']:
            degree = element.degree()
            shift_axes = kwargs["shift_axes"]
            restriction = kwargs["restriction"]
            deps = {"shift_axes", "restriction"}
            return finat.RuntimeTabulated(cell, degree, variant=kind, shift_axes=shift_axes, restriction=restriction, continuous=False), deps
        else:
            raise ValueError("Variant %r not supported on %s" % (kind, element.cell()))
<<<<<<< HEAD
=======
    elif element.family() == ["DPC", "DPC L2"]:
        if element.cell().geometric_dimension() == 2:
            element = element.reconstruct(cell=ufl.cell.hypercube(2))
        elif element.cell().geometric_dimension() == 3:
            element = element.reconstruct(cell=ufl.cell.hypercube(3))
    elif element.family() == "S":
        if element.cell().geometric_dimension() == 2:
            element = element.reconstruct(cell=ufl.cell.hypercube(2))
        elif element.cell().geometric_dimension() == 3:
            element = element.reconstruct(cell=ufl.cell.hypercube(3))

>>>>>>> f5186337
    return lmbda(cell, element.degree()), set()


# Element modifiers and compound element types
@convert.register(ufl.BrokenElement)
def convert_brokenelement(element, **kwargs):
    finat_elem, deps = _create_element(element._element, **kwargs)
    return finat.DiscontinuousElement(finat_elem), deps


@convert.register(ufl.EnrichedElement)
def convert_enrichedelement(element, **kwargs):
    elements, deps = zip(*[_create_element(elem, **kwargs)
                           for elem in element._elements])
    return finat.EnrichedElement(elements), set.union(*deps)


@convert.register(ufl.MixedElement)
def convert_mixedelement(element, **kwargs):
    elements, deps = zip(*[_create_element(elem, **kwargs)
                           for elem in element.sub_elements()])
    return finat.MixedElement(elements), set.union(*deps)


@convert.register(ufl.VectorElement)
def convert_vectorelement(element, **kwargs):
    scalar_elem, deps = _create_element(element.sub_elements()[0], **kwargs)
    shape = (element.num_sub_elements(),)
    shape_innermost = kwargs["shape_innermost"]
    return (finat.TensorFiniteElement(scalar_elem, shape, not shape_innermost),
            deps | {"shape_innermost"})


@convert.register(ufl.TensorElement)
def convert_tensorelement(element, **kwargs):
    scalar_elem, deps = _create_element(element.sub_elements()[0], **kwargs)
    shape = element.reference_value_shape()
    shape_innermost = kwargs["shape_innermost"]
    return (finat.TensorFiniteElement(scalar_elem, shape, not shape_innermost),
            deps | {"shape_innermost"})


@convert.register(ufl.TensorProductElement)
def convert_tensorproductelement(element, **kwargs):
    cell = element.cell()
    if type(cell) is not ufl.TensorProductCell:
        raise ValueError("TensorProductElement not on TensorProductCell?")
    shift_axes = kwargs["shift_axes"]
    dim_offset = 0
    elements = []
    deps = set()
    for elem in element.sub_elements():
        kwargs["shift_axes"] = shift_axes + dim_offset
        dim_offset += elem.cell().topological_dimension()
        finat_elem, ds = _create_element(elem, **kwargs)
        elements.append(finat_elem)
        deps.update(ds)
    return finat.TensorProductElement(elements), deps


@convert.register(ufl.HDivElement)
def convert_hdivelement(element, **kwargs):
    finat_elem, deps = _create_element(element._element, **kwargs)
    return finat.HDivElement(finat_elem), deps


@convert.register(ufl.HCurlElement)
def convert_hcurlelement(element, **kwargs):
    finat_elem, deps = _create_element(element._element, **kwargs)
    return finat.HCurlElement(finat_elem), deps


@convert.register(ufl.RestrictedElement)
def convert_restrictedelement(element, **kwargs):
    # Fall back on FIAT
    return fiat_compat(element), set()


@convert.register(ufl.NodalEnrichedElement)
def convert_nodalenrichedelement(element, **kwargs):
    return fiat_compat(element), set()


hexahedron_tpc = ufl.TensorProductCell(ufl.quadrilateral, ufl.interval)
quadrilateral_tpc = ufl.TensorProductCell(ufl.interval, ufl.interval)
_cache = weakref.WeakKeyDictionary()


def create_element(ufl_element, shape_innermost=True, shift_axes=0, restriction=None):
    """Create a FInAT element (suitable for tabulating with) given a UFL element.

    :arg ufl_element: The UFL element to create a FInAT element from.
    :arg shape_innermost: Vector/tensor indices come after basis function indices
    :arg restriction: cell restriction in interior facet integrals
                      (only for runtime tabulated elements)
    """
    finat_element, deps = _create_element(ufl_element,
                                          shape_innermost=shape_innermost,
                                          shift_axes=shift_axes,
                                          restriction=restriction)
    return finat_element


def _create_element(ufl_element, **kwargs):
    """A caching wrapper around :py:func:`convert`.

    Takes a UFL element and an unspecified set of parameter options,
    and returns the converted element with the set of keyword names
    that were relevant for conversion.
    """
    # Look up conversion in cache
    try:
        cache = _cache[ufl_element]
    except KeyError:
        _cache[ufl_element] = {}
        cache = _cache[ufl_element]

    for key, finat_element in cache.items():
        # Cache hit if all relevant parameter values match.
        if all(kwargs[param] == value for param, value in key):
            return finat_element, set(param for param, value in key)

    # Convert if cache miss
    if ufl_element.cell() is None:
        raise ValueError("Don't know how to build element when cell is not given")

    finat_element, deps = convert(ufl_element, **kwargs)

    # Store conversion in cache
    key = frozenset((param, kwargs[param]) for param in deps)
    cache[key] = finat_element

    # Forward result
    return finat_element, deps<|MERGE_RESOLUTION|>--- conflicted
+++ resolved
@@ -42,9 +42,11 @@
     "FacetBubble": finat.FacetBubble,
     "Crouzeix-Raviart": finat.CrouzeixRaviart,
     "Discontinuous Lagrange": finat.DiscontinuousLagrange,
+    "Discontinuous Lagrange L2": finat.DiscontinuousLagrange,
     "Discontinuous Raviart-Thomas": lambda c, d: finat.DiscontinuousElement(finat.RaviartThomas(c, d)),
     "Discontinuous Taylor": finat.DiscontinuousTaylor,
     "Gauss-Legendre": finat.GaussLegendre,
+    "Gauss-Legendre L2": finat.GaussLegendre,
     "Gauss-Lobatto-Legendre": finat.GaussLobattoLegendre,
     "HDiv Trace": finat.HDivTrace,
     "Hellan-Herrmann-Johnson": finat.HellanHerrmannJohnson,
@@ -58,9 +60,11 @@
     "Raviart-Thomas": finat.RaviartThomas,
     "Regge": finat.Regge,
     "DPC": finat.DPC,
+    "DPC L2": finat.DPC,
     "BDMCE": finat.BrezziDouglasMariniCubeEdge,
     "BDMCF": finat.BrezziDouglasMariniCubeFace,
     "S": finat.Serendipity,
+    "Real": finat.DiscontinuousLagrange,
     # These require special treatment below
     "DQ": None,
     "Q": None,
@@ -68,17 +72,7 @@
     "RTCF": None,
     "NCE": None,
     "NCF": None,
-<<<<<<< HEAD
-    "Real": finat.DiscontinuousLagrange
-=======
-    "Real": finat.DiscontinuousLagrange,
-    "DPC": finat.DPC,
-    "S": finat.Serendipity,
-    "DPC L2": finat.DPC,
-    "Discontinuous Lagrange L2": finat.DiscontinuousLagrange,
-    "Gauss-Legendre L2": finat.GaussLegendre,
     "DQ L2": None,
->>>>>>> f5186337
 }
 """A :class:`.dict` mapping UFL element family names to their
 FInAT-equivalent constructors.  If the value is ``None``, the UFL
@@ -165,20 +159,6 @@
             return finat.RuntimeTabulated(cell, degree, variant=kind, shift_axes=shift_axes, restriction=restriction, continuous=False), deps
         else:
             raise ValueError("Variant %r not supported on %s" % (kind, element.cell()))
-<<<<<<< HEAD
-=======
-    elif element.family() == ["DPC", "DPC L2"]:
-        if element.cell().geometric_dimension() == 2:
-            element = element.reconstruct(cell=ufl.cell.hypercube(2))
-        elif element.cell().geometric_dimension() == 3:
-            element = element.reconstruct(cell=ufl.cell.hypercube(3))
-    elif element.family() == "S":
-        if element.cell().geometric_dimension() == 2:
-            element = element.reconstruct(cell=ufl.cell.hypercube(2))
-        elif element.cell().geometric_dimension() == 3:
-            element = element.reconstruct(cell=ufl.cell.hypercube(3))
-
->>>>>>> f5186337
     return lmbda(cell, element.degree()), set()
 
 
