--- conflicted
+++ resolved
@@ -189,13 +189,11 @@
             args.append(self.cell_sizes_arg)
         args.extend(self.kernel_args)
 
-<<<<<<< HEAD
         body = generate_coffee(impero_c, index_names, precision)
-=======
+
         for name_, shape in self.tabulations:
             args.append(coffee.Decl(self.scalar_type, coffee.Symbol(
                 name_, rank=shape), qualifiers=["const"]))
->>>>>>> 494ef4df
 
         kernel_code = super(ExpressionKernelBuilder, self).construct_kernel("expression_kernel", args, body)
         return ExpressionKernel(kernel_code, self.oriented, self.cell_sizes, self.coefficients, self.tabulations)
@@ -301,26 +299,19 @@
         """Set that the kernel requires cell sizes."""
         self.kernel.needs_cell_sizes = True
 
-<<<<<<< HEAD
-    def construct_kernel(self, name, impero_c, precision, scalar_type, index_names):
-=======
-    def construct_kernel(self, name, body, quadrature_rule):
->>>>>>> 494ef4df
+    def construct_kernel(self, name, impero_c, precision, scalar_type, index_names, quadrature_rule):
         """Construct a fully built :class:`Kernel`.
 
         This function contains the logic for building the argument
         list for assembly kernels.
 
         :arg name: function name
-<<<<<<< HEAD
         :arg impero_c: ImperoC tuple with Impero AST and other data
         :arg precision: floating-point precision for printing
+        :arg scalar_type: type of scalars as C typename string
         :arg index_names: pre-assigned index names
-        :arg scalar_type: type of scalars as C typename string
-=======
-        :arg body: function body (:class:`coffee.Block` node)
-        :arg quadrature rule: quadrature rule (not used, stubbed out for Themis integration)
->>>>>>> 494ef4df
+        :arg quadrature rule: quadrature rule
+
         :returns: :class:`Kernel` object
         """
 
