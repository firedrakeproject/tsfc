import numpy
import functools
from itertools import chain, product

import coffee.base as coffee

import gem
from gem.optimise import remove_componenttensors as prune

from finat import TensorFiniteElement

import ufl

from tsfc.kernel_interface.common import KernelBuilderBase
from tsfc.finatinterface import create_element as _create_element


# UFC DoF ordering for vector/tensor elements is XXXX YYYY ZZZZ.
create_element = functools.partial(_create_element, shape_innermost=False)


class KernelBuilder(KernelBuilderBase):
    """Helper class for building a :class:`Kernel` object."""

    def __init__(self, integral_type, subdomain_id, domain_number, scalar_type):
        """Initialise a kernel builder."""
        super(KernelBuilder, self).__init__(scalar_type, integral_type.startswith("interior_facet"))
        self.integral_type = integral_type

        self.local_tensor = None
        self.coordinates_args = None
        self.coefficient_args = None
        self.coefficient_split = None

        if self.interior_facet:
            self._cell_orientations = (gem.Variable("cell_orientation_0", ()),
                                       gem.Variable("cell_orientation_1", ()))
        else:
            self._cell_orientations = (gem.Variable("cell_orientation", ()),)

        if integral_type == "exterior_facet":
            self._entity_number = {None: gem.VariableIndex(gem.Variable("facet", ()))}
        elif integral_type == "interior_facet":
            self._entity_number = {
                '+': gem.VariableIndex(gem.Variable("facet_0", ())),
                '-': gem.VariableIndex(gem.Variable("facet_1", ()))
            }
        elif integral_type == "vertex":
            self._entity_number = {None: gem.VariableIndex(gem.Variable("vertex", ()))}

    def set_arguments(self, arguments, multiindices):
        """Process arguments.

        :arg arguments: :class:`ufl.Argument`s
        :arg multiindices: GEM argument multiindices
        :returns: GEM expression representing the return variable
        """
        self.local_tensor, prepare, expressions = prepare_arguments(
            arguments, multiindices, self.scalar_type, interior_facet=self.interior_facet)
        self.apply_glue(prepare)
        return expressions

    def set_coordinates(self, domain):
        """Prepare the coordinate field.

        :arg domain: :class:`ufl.Domain`
        """
        # Create a fake coordinate coefficient for a domain.
        f = ufl.Coefficient(ufl.FunctionSpace(domain, domain.ufl_coordinate_element()))
        self.domain_coordinate[domain] = f
        self.coordinates_args, expression = prepare_coordinates(
            f, "coordinate_dofs", self.scalar_type, interior_facet=self.interior_facet)
        self.coefficient_map[f] = expression

    def set_cell_sizes(self, domain):
        """Prepare cell sizes field.

        :arg domain: :class:`ufl.Domain`
        """
        pass

    def set_coefficients(self, integral_data, form_data):
        """Prepare the coefficients of the form.

        :arg integral_data: UFL integral data
        :arg form_data: UFL form data
        """
        name = "w"
        self.coefficient_args = [
            coffee.Decl(self.scalar_type, coffee.Symbol(name),
                        pointers=[("const",), ()],
                        qualifiers=["const"])
        ]

        # enabled_coefficients is a boolean array that indicates which
        # of reduced_coefficients the integral requires.
        for n in range(len(integral_data.enabled_coefficients)):
            if not integral_data.enabled_coefficients[n]:
                continue

            coefficient = form_data.function_replace_map[form_data.reduced_coefficients[n]]
            expression = prepare_coefficient(coefficient, n, name, self.interior_facet)
            self.coefficient_map[coefficient] = expression

<<<<<<< HEAD
    def construct_kernel(self, name, impero_c, precision, index_names):
        """Construct a fully built kernel function.

        This function contains the logic for building the argument
        list for assembly kernels.

        :arg name: function name
        :arg impero_c: ImperoC tuple with Impero AST and other data
        :arg precision: floating-point precision for printing
        :arg index_names: pre-assigned index names
        :returns: a COFFEE function definition object
        """
        from tsfc.coffee import generate as generate_coffee
        body = generate_coffee(impero_c, index_names, precision)
        return self._construct_kernel_from_body(name, body)

    def _construct_kernel_from_body(self, name, body):
=======
    def construct_kernel(self, name, body, quadrature_rule):
>>>>>>> 494ef4df
        """Construct a fully built kernel function.

        This function contains the logic for building the argument
        list for assembly kernels.

        :arg name: function name
        :arg body: function body (:class:`coffee.Block` node)
        :arg quadrature rule: quadrature rule (not used, stubbed out for Themis integration)
        :returns: a COFFEE function definition object
        """

        assert quadrature_rule is None

        args = [self.local_tensor]
        args.extend(self.coefficient_args)
        args.extend(self.coordinates_args)

        # Facet and vertex number(s)
        if self.integral_type == "exterior_facet":
            args.append(coffee.Decl("std::size_t", coffee.Symbol("facet")))
        elif self.integral_type == "interior_facet":
            args.append(coffee.Decl("std::size_t", coffee.Symbol("facet_0")))
            args.append(coffee.Decl("std::size_t", coffee.Symbol("facet_1")))
        elif self.integral_type == "vertex":
            args.append(coffee.Decl("std::size_t", coffee.Symbol("vertex")))

        # Cell orientation(s)
        if self.interior_facet:
            args.append(coffee.Decl("int", coffee.Symbol("cell_orientation_0")))
            args.append(coffee.Decl("int", coffee.Symbol("cell_orientation_1")))
        else:
            args.append(coffee.Decl("int", coffee.Symbol("cell_orientation")))

        return KernelBuilderBase.construct_kernel(self, name, args, body)

    def construct_empty_kernel(self, name):
        """Construct an empty kernel function.

        Kernel will just zero the return buffer and do nothing else.

        :arg name: function name
        :returns: a COFFEE function definition object
        """
        body = coffee.Block([])  # empty block
        return self._construct_kernel_from_body(name, body)

    @staticmethod
    def require_cell_orientations():
        # Nothing to do
        pass

    @staticmethod
    def needs_cell_orientations(ir):
        # UFC tabulate_tensor always have cell orientations
        return True

    @staticmethod
    def require_cell_sizes():
        pass

    @staticmethod
    def needs_cell_sizes(ir):
        # Not hooked up right now.
        return False

    def create_element(self, element, **kwargs):
        """Create a FInAT element (suitable for tabulating with) given
        a UFL element."""
        return create_element(element, **kwargs)


def prepare_coefficient(coefficient, num, name, interior_facet=False):
    """Bridges the kernel interface and the GEM abstraction for
    Coefficients.

    :arg coefficient: UFL Coefficient
    :arg num: coefficient index in the original form
    :arg name: unique name to refer to the Coefficient in the kernel
    :arg interior_facet: interior facet integral?
    :returns: GEM expression referring to the Coefficient value
    """
    varexp = gem.Variable(name, (None, None))

    if coefficient.ufl_element().family() == 'Real':
        size = numpy.prod(coefficient.ufl_shape, dtype=int)
        data = gem.view(varexp, slice(num, num + 1), slice(size))
        return gem.reshape(data, (), coefficient.ufl_shape)

    element = create_element(coefficient.ufl_element())
    size = numpy.prod(element.index_shape, dtype=int)

    def expression(data):
        result, = prune([gem.reshape(gem.view(data, slice(size)), element.index_shape)])
        return result

    if not interior_facet:
        data = gem.view(varexp, slice(num, num + 1), slice(size))
        return expression(gem.reshape(data, (), (size,)))
    else:
        data_p = gem.view(varexp, slice(num, num + 1), slice(size))
        data_m = gem.view(varexp, slice(num, num + 1), slice(size, 2 * size))
        return (expression(gem.reshape(data_p, (), (size,))),
                expression(gem.reshape(data_m, (), (size,))))


def prepare_coordinates(coefficient, name, scalar_type, interior_facet=False):
    """Bridges the kernel interface and the GEM abstraction for
    coordinates.

    :arg coefficient: UFL Coefficient
    :arg name: unique name to refer to the Coefficient in the kernel
    :arg interior_facet: interior facet integral?
    :returns: (funarg, expression)
         funarg     - :class:`coffee.Decl` function argument
         expression - GEM expression referring to the Coefficient
                      values
    """
    finat_element = create_element(coefficient.ufl_element())
    shape = finat_element.index_shape
    size = numpy.prod(shape, dtype=int)

    assert isinstance(finat_element, TensorFiniteElement)
    scalar_shape = finat_element.base_element.index_shape
    tensor_shape = finat_element._shape
    transposed_shape = scalar_shape + tensor_shape
    scalar_rank = len(scalar_shape)

    def transpose(expr):
        indices = tuple(gem.Index(extent=extent) for extent in expr.shape)
        transposed_indices = indices[scalar_rank:] + indices[:scalar_rank]
        return gem.ComponentTensor(gem.Indexed(expr, indices),
                                   transposed_indices)

    if not interior_facet:
        funargs = [coffee.Decl(scalar_type, coffee.Symbol(name),
                               pointers=[("",)],
                               qualifiers=["const"])]
        variable = gem.Variable(name, (size,))
        expression = transpose(gem.reshape(variable, transposed_shape))
    else:
        funargs = [coffee.Decl(scalar_type, coffee.Symbol(name+"_0"),
                               pointers=[("",)],
                               qualifiers=["const"]),
                   coffee.Decl(scalar_type, coffee.Symbol(name+"_1"),
                               pointers=[("",)],
                               qualifiers=["const"])]
        variable0 = gem.Variable(name+"_0", (size,))
        variable1 = gem.Variable(name+"_1", (size,))
        expression = (transpose(gem.reshape(variable0, transposed_shape)),
                      transpose(gem.reshape(variable1, transposed_shape)))

    return funargs, expression


def prepare_arguments(arguments, multiindices, scalar_type, interior_facet=False):
    """Bridges the kernel interface and the GEM abstraction for
    Arguments.  Vector Arguments are rearranged here for interior
    facet integrals.

    :arg arguments: UFL Arguments
    :arg multiindices: Argument multiindices
    :arg interior_facet: interior facet integral?
    :returns: (funarg, prepare, expressions)
         funarg      - :class:`coffee.Decl` function argument
         prepare     - list of COFFEE nodes to be prepended to the
                       kernel body
         expressions - GEM expressions referring to the argument
                       tensor
    """
    funarg = coffee.Decl(scalar_type, coffee.Symbol("A"), pointers=[()])
    varexp = gem.Variable("A", (None,))

    if len(arguments) == 0:
        # No arguments
        zero = coffee.FlatBlock(
            "memset({name}, 0, sizeof(*{name}));\n".format(name=funarg.sym.gencode())
        )
        return funarg, [zero], [gem.reshape(varexp, ())]

    elements = tuple(create_element(arg.ufl_element()) for arg in arguments)
    shapes = [element.index_shape for element in elements]
    indices = tuple(chain(*multiindices))

    def expression(restricted):
        return gem.Indexed(gem.reshape(restricted, *shapes), indices)

    u_shape = numpy.array([numpy.prod(element.index_shape, dtype=int)
                           for element in elements])
    if interior_facet:
        c_shape = tuple(2 * u_shape)
        slicez = [[slice(r * s, (r + 1) * s)
                   for r, s in zip(restrictions, u_shape)]
                  for restrictions in product((0, 1), repeat=len(arguments))]
    else:
        c_shape = tuple(u_shape)
        slicez = [[slice(s) for s in u_shape]]

    expressions = [expression(gem.view(gem.reshape(varexp, c_shape), *slices))
                   for slices in slicez]

    zero = coffee.FlatBlock(
        str.format("memset({name}, 0, {size} * sizeof(*{name}));\n",
                   name=funarg.sym.gencode(), size=numpy.product(c_shape, dtype=int))
    )
    return funarg, [zero], prune(expressions)<|MERGE_RESOLUTION|>--- conflicted
+++ resolved
@@ -102,8 +102,7 @@
             expression = prepare_coefficient(coefficient, n, name, self.interior_facet)
             self.coefficient_map[coefficient] = expression
 
-<<<<<<< HEAD
-    def construct_kernel(self, name, impero_c, precision, index_names):
+    def construct_kernel(self, name, impero_c, precision, index_names, quadrature_rule):
         """Construct a fully built kernel function.
 
         This function contains the logic for building the argument
@@ -113,16 +112,14 @@
         :arg impero_c: ImperoC tuple with Impero AST and other data
         :arg precision: floating-point precision for printing
         :arg index_names: pre-assigned index names
+        :arg quadrature rule: quadrature rule (not used, stubbed out for Themis integration)
         :returns: a COFFEE function definition object
         """
         from tsfc.coffee import generate as generate_coffee
         body = generate_coffee(impero_c, index_names, precision)
         return self._construct_kernel_from_body(name, body)
 
-    def _construct_kernel_from_body(self, name, body):
-=======
-    def construct_kernel(self, name, body, quadrature_rule):
->>>>>>> 494ef4df
+    def _construct_kernel_from_body(self, name, body, quadrature_rule):
         """Construct a fully built kernel function.
 
         This function contains the logic for building the argument
