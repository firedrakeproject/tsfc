--- conflicted
+++ resolved
@@ -102,8 +102,7 @@
             expression = prepare_coefficient(coefficient, n, name, self.interior_facet)
             self.coefficient_map[coefficient] = expression
 
-<<<<<<< HEAD
-    def construct_kernel(self, name, impero_c, precision, index_names, quadrature_rule):
+    def construct_kernel(self, name, impero_c, precision, index_names, quadrature_rule=None):
         """Construct a fully built kernel function.
 
         This function contains the logic for building the argument
@@ -121,9 +120,6 @@
         return self._construct_kernel_from_body(name, body)
 
     def _construct_kernel_from_body(self, name, body, quadrature_rule):
-=======
-    def construct_kernel(self, name, body, quadrature_rule=None):
->>>>>>> ddd4b1aa
         """Construct a fully built kernel function.
 
         This function contains the logic for building the argument
