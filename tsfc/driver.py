--- conflicted
+++ resolved
@@ -371,13 +371,10 @@
     "Return one of the specialized optimisation modules from a mode string."
     if mode == "vanilla":
         import tsfc.vanilla as m
-<<<<<<< HEAD
     elif mode == "coffee":
         import tsfc.coffee_mode as m
-=======
     elif mode == "spectral":
         import tsfc.spectral as m
->>>>>>> 621ae8f4
     else:
         raise ValueError("Unknown mode: {}".format(mode))
     return m