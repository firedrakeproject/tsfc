import collections
import time
import sys
from functools import partial
from itertools import chain

from numpy import asarray, allclose, isnan

import ufl
from ufl.algorithms import extract_arguments, extract_coefficients
from ufl.algorithms.analysis import has_type
from ufl.classes import Form, GeometricQuantity, Coefficient, FunctionSpace
from ufl.log import GREEN

import gem
import gem.impero_utils as impero_utils

import FIAT
from FIAT.functional import PointEvaluation

<<<<<<< HEAD
from finat.point_set import PointSet
from finat.quadrature import QuadratureRule
=======
from finat.point_set import PointSet, UnknownPointSet
from finat.quadrature import AbstractQuadratureRule, make_quadrature, QuadratureRule
from finat.quadrature_element import QuadratureElement
>>>>>>> 8eccb7d5

from tsfc import fem, ufl_utils
from tsfc.logging import logger
from tsfc.parameters import default_parameters, is_complex
from tsfc.ufl_utils import apply_mapping

# To handle big forms. The various transformations might need a deeper stack
sys.setrecursionlimit(3000)


class TSFCFormData(object):
    r"""Mimic `ufl.FormData`.

    :arg form_data_tuple: A tuple of `ufl.FormData`s.
    :arg extraarg_tuple: A tuple of extra `ufl.Argument`s
        corresponding to form_data_tuple. These extra
        arguments are eventually replaced by the user with
        the associated functions in function_tuple after
        compiling UFL but before compiling gem. These
        arguments thus do not contribute to the rank of the form.
    :arg function_tuple: A tuple of functions corresponding
        to extraarg_tuple.
    :arg original_form: The form from which forms for
        `ufl.Formdata`s were extracted.
    :diagonal: A flag for diagonal matrix assembly.

    This class mimics `ufl.FormData`, but is to contain minimum
    information required by TSFC. This class can also combine
    multiple `ufl.FormData`s associated with forms that are
    extracted form a single form (`original_form`) in one way or
    another. This is useful when the user wants to insert some
    form specific operations after compiling ufl and before
    compiling gem:

                  split        compile     operations      compile
                                 UFL                         gem
                                             op_0
                     +--- form_0 ---- gem_0' ---- gem_0 ---+
                     |                       op_1          |
                     +--- form_1 ---- gem_1' ---- gem_1 ---+
    original_form ---|                                     |---> Kernel
                     |      :           :          :       |
                     |                       op_N          |
                     +--- form_N ---- gem_N' ---- gem_N ---+

    After preprocessing `ufl.FormData`s here:
        * Only essential information about the `ufl.FormData`s is retained.
        * TSFC can forget `ufl.FormData.original_form`,
        * `KernelBuilder`s only need to deal with raw `ufl.Coefficient`s.

    Illustration of the structures.
                                                            _____________TSFCFormData____________
                 ____________________     __________       | ________  ________         ________ |
                |Integral||Integral|       |Integral|      ||        ||        |       |        ||
    FormData 0  |  Data  ||  Data  |  ...  |  Data  |      ||        ||        |       |        ||
                |____0___||____1___|_     _|____M___|      ||  TSFC  ||  TSFC  |       |  TSFC  ||
                 ____________________     __________       ||Integral||Integral|       |Integral||
                |Integral||Integral|       |Integral|      ||  Data  ||  Data  |       |  Data  ||
    FormData 1  |  Data  ||  Data  |  ...  |  Data  |      ||    0   ||    1   |       |    M   ||
                |____0___||____1___|_     _|____M___| ---> ||        ||        |  ...  |        ||
                                                           |                                     |
            :                :                             |     :         :                :    |
                 ____________________     __________       |                                     |
                |Integral||Integral|       |Integral|      ||        ||        |       |        ||
    FormData N  |  Data  ||  Data  |  ...  |  Data  |      ||        ||        |       |        ||
                |____0___||____1___|_     _|____M___|      ||________||________|       |________||
                                                           |_____________________________________|
    """
    def __init__(self, form_data_tuple, extraarg_tuple, function_tuple, original_form, diagonal):
        arguments = set()
        for fd, extraarg in zip(form_data_tuple, extraarg_tuple):
            args = []
            for arg in fd.preprocessed_form.arguments():
                if arg not in extraarg:
                    args.append(arg)
            arguments.update((tuple(args), ))
        if len(arguments) != 1:
            raise ValueError("Found inconsistent sets of arguments in `FormData`s.")
        self.arguments, = tuple(arguments)
        # Gather all coefficients.
        # If a form contains extra arguments, those will be replaced by corresponding functions
        # after compiling UFL, so these functions must be included here, too.
        reduced_coefficients_set = set(c for fd in form_data_tuple for c in fd.reduced_coefficients)
        reduced_coefficients_set.update(chain(*function_tuple))
        reduced_coefficients = sorted(reduced_coefficients_set, key=lambda c: c.count())
        # Reconstruct `ufl.Coefficinet`s with count starting at 0.
        function_replace_map = {}
        for i, func in enumerate(reduced_coefficients):
            for fd in form_data_tuple:
                if func in fd.function_replace_map:
                    coeff = fd.function_replace_map[func]
                    new_coeff = Coefficient(coeff.ufl_function_space(), count=i)
                    function_replace_map[func] = new_coeff
                    break
            else:
                ufl_function_space = FunctionSpace(func.ufl_domain(), func.ufl_element())
                new_coeff = Coefficient(ufl_function_space, count=i)
                function_replace_map[func] = new_coeff
        self.reduced_coefficients = reduced_coefficients
        self.original_coefficient_positions = [i for i, f in enumerate(original_form.coefficients())
                                               if f in self.reduced_coefficients]
        self.function_replace_map = function_replace_map

        # Translate `ufl.IntegralData`s -> `TSFCIntegralData`.
        intg_data_info_dict = {}
        for form_data_index, form_data in enumerate(form_data_tuple):
            for intg_data in form_data.integral_data:
                domain = intg_data.domain
                integral_type = intg_data.integral_type
                subdomain_id = intg_data.subdomain_id
                key = (domain, integral_type, subdomain_id)
                # Add (intg_data, form_data, form_data_index).
                intg_data_info_dict.setdefault(key, []).append((intg_data, form_data, form_data_index))
        integral_data_list = []
        for key, intg_data_info in intg_data_info_dict.items():
            domain, _, _ = key
            domain_number = original_form.domain_numbering()[domain]
            integral_data_list.append(TSFCIntegralData(key, intg_data_info,
                                                       self, domain_number, function_tuple))
        self.integral_data = tuple(integral_data_list)


class TSFCIntegralData(object):
    r"""Mimics `ufl.IntegralData`.

    :arg integral_data_key: (domain, integral_type, subdomain_id) tuple.
    :arg integral_data_info: A tuple of the lists of integral_data,
        form_data, and form_data_index.
    :arg tsfc_form_data: The `TSFCFormData` that is to contain this
        `TSFCIntegralData` object.
    :arg domain_number: The domain number associated with `domain`.
    :arg function_tuple: A tuple of functions.

    After preprocessing `ufl.IntegralData`s here:
        * Only essential information about the `ufl.IntegralData`s is retained.
        * TSFC can forget `ufl.IntegralData.enabled_coefficients`,
    """
    def __init__(self, integral_data_key, intg_data_info, tsfc_form_data, domain_number, function_tuple):
        self.domain, self.integral_type, self.subdomain_id = integral_data_key
        self.domain_number = domain_number
        # Gather/preprocess integrals.
        integrals = []
        _integral_index_to_form_data_index = []
        functions = set()
        for intg_data, form_data, form_data_index in intg_data_info:
            for integral in intg_data.integrals:
                integrand = integral.integrand()
                # Replace functions with Coefficients here.
                integrand = ufl.replace(integrand, tsfc_form_data.function_replace_map)
                new_integral = integral.reconstruct(integrand=integrand)
                integrals.append(new_integral)
                # Remember which form_data this integral is associated with.
                _integral_index_to_form_data_index.append(form_data_index)
            # Gather functions that are enabled in this `TSFCIntegralData`.
            functions.update(f for f, enabled in zip(form_data.reduced_coefficients, intg_data.enabled_coefficients) if enabled)
            functions.update(function_tuple[form_data_index])
        self.integrals = tuple(integrals)
        self._integral_index_to_form_data_index = _integral_index_to_form_data_index
        self.arguments = tsfc_form_data.arguments
        # This is which coefficient in the original form the
        # current coefficient is.
        # Ex:
        # original_form.coefficients()       : f0, f1, f2, f3, f4, f5
        # tsfc_form_data.reduced_coefficients: f1, f2, f3, f5
        # functions                          : f1, f5
        # self.coefficients                  : c1, c5
        # self.coefficent_numbers            :  1,  5
        functions = sorted(functions, key=lambda c: c.count())
        self.coefficients = tuple(tsfc_form_data.function_replace_map[f] for f in functions)
        self.coefficient_numbers = tuple(tsfc_form_data.original_coefficient_positions[tsfc_form_data.reduced_coefficients.index(f)] for f in functions)

    def integral_index_to_form_data_index(self, integral_index):
        r"""Return the form data index given an integral index."""
        return self._integral_index_to_form_data_index[integral_index]


def compile_form(form, prefix="form", parameters=None, interface=None, coffee=True, diagonal=False):
    """Compiles a UFL form into a set of assembly kernels.

    :arg form: UFL form
    :arg prefix: kernel name will start with this string
    :arg parameters: parameters object
    :arg coffee: compile coffee kernel instead of loopy kernel
    :arg diagonal: Are we building a kernel for the diagonal of a rank-2 element tensor?
    :returns: list of kernels
    """
    cpu_time = time.time()

    assert isinstance(form, Form)

    parameters = preprocess_parameters(parameters)

    # Determine whether in complex mode:
    complex_mode = parameters and is_complex(parameters.get("scalar_type"))

    form_data = ufl_utils.compute_form_data(form, complex_mode=complex_mode)
    if interface:
        interface = partial(interface, function_replace_map=form_data.function_replace_map)
    tsfc_form_data = TSFCFormData((form_data, ), ((), ), ((), ), form_data.original_form, diagonal)

    logger.info(GREEN % "compute_form_data finished in %g seconds.", time.time() - cpu_time)

    kernels = []
    for tsfc_integral_data in tsfc_form_data.integral_data:
        start = time.time()
        kernel = compile_integral(tsfc_integral_data, prefix, parameters, interface=interface, coffee=coffee, diagonal=diagonal)
        if kernel is not None:
            kernels.append(kernel)
        logger.info(GREEN % "compile_integral finished in %g seconds.", time.time() - start)

    logger.info(GREEN % "TSFC finished in %g seconds.", time.time() - cpu_time)
    return kernels


def compile_integral(tsfc_integral_data, prefix, parameters, interface, coffee, *, diagonal=False):
    """Compiles a UFL integral into an assembly kernel.

    :arg tsfc_integral_data: TSFCIntegralData
    :arg prefix: kernel name will start with this string
    :arg parameters: parameters object
    :arg interface: backend module for the kernel interface
    :arg diagonal: Are we building a kernel for the diagonal of a rank-2 element tensor?
    :returns: a kernel constructed by the kernel interface
    """
    if interface is None:
        if coffee:
            import tsfc.kernel_interface.firedrake as firedrake_interface_coffee
            interface = firedrake_interface_coffee.KernelBuilder
        else:
            # Delayed import, loopy is a runtime dependency
            import tsfc.kernel_interface.firedrake_loopy as firedrake_interface_loopy
            interface = firedrake_interface_loopy.KernelBuilder

    builder = interface(tsfc_integral_data,
                        parameters["scalar_type_c"] if coffee else parameters["scalar_type"],
                        parameters["scalar_type"],
                        diagonal=diagonal)
    # Compile UFL -> gem
    for integral in tsfc_integral_data.integrals:
        params = parameters.copy()
        params.update(integral.metadata())  # integral metadata overrides
        integrand_exprs = builder.compile_ufl(integral.integrand(), params)
        integral_exprs = builder.construct_integrals(integrand_exprs, params)
        builder.stash_integrals(integral_exprs, params)
    # Compile gem -> kernel
    kernel_name = "%s_%s_integral_%s" % (prefix, tsfc_integral_data.integral_type, tsfc_integral_data.subdomain_id)
    kernel_name = kernel_name.replace("-", "_")  # Handle negative subdomain_id
    return builder.construct_kernel(kernel_name)

<<<<<<< HEAD
=======
        config = kernel_cfg.copy()
        config.update(quadrature_rule=quad_rule)
        expressions = fem.compile_ufl(integrand,
                                      fem.PointSetContext(**config),
                                      interior_facet=interior_facet)
        reps = mode.Integrals(expressions, quadrature_multiindex,
                              argument_multiindices, params)
        for var, rep in zip(return_variables, reps):
            mode_irs[mode].setdefault(var, []).append(rep)

    # Finalise mode representations into a set of assignments
    assignments = []
    for mode, var_reps in mode_irs.items():
        assignments.extend(mode.flatten(var_reps.items(), index_cache))

    if assignments:
        return_variables, expressions = zip(*assignments)
    else:
        return_variables = []
        expressions = []

    # Need optimised roots
    options = dict(reduce(operator.and_,
                          [mode.finalise_options.items()
                           for mode in mode_irs.keys()]))
    expressions = impero_utils.preprocess_gem(expressions, **options)
    assignments = list(zip(return_variables, expressions))

    # Let the kernel interface inspect the optimised IR to register
    # what kind of external data is required (e.g., cell orientations,
    # cell sizes, etc.).
    builder.register_requirements(expressions)

    # Construct ImperoC
    split_argument_indices = tuple(chain(*[var.index_ordering()
                                           for var in return_variables]))
    index_ordering = tuple(quadrature_indices) + split_argument_indices
    try:
        impero_c = impero_utils.compile_gem(assignments, index_ordering, remove_zeros=True)
    except impero_utils.NoopError:
        # No operations, construct empty kernel
        return builder.construct_empty_kernel(kernel_name)

    # Generate COFFEE
    index_names = []

    def name_index(index, name):
        index_names.append((index, name))
        if index in index_cache:
            for multiindex, suffix in zip(index_cache[index],
                                          string.ascii_lowercase):
                name_multiindex(multiindex, name + suffix)

    def name_multiindex(multiindex, name):
        if len(multiindex) == 1:
            name_index(multiindex[0], name)
        else:
            for i, index in enumerate(multiindex):
                name_index(index, name + str(i))
>>>>>>> 8eccb7d5

def preprocess_parameters(parameters):
    if parameters is None:
        parameters = default_parameters()
    else:
        _ = default_parameters()
        _.update(parameters)
        parameters = _
    # Remove these here, they're handled later on.
    if parameters.get("quadrature_degree") in ["auto", "default", None, -1, "-1"]:
        del parameters["quadrature_degree"]
    if parameters.get("quadrature_rule") in ["auto", "default", None]:
        del parameters["quadrature_rule"]
    return parameters


def compile_expression_dual_evaluation(expression, to_element, *,
                                       domain=None, interface=None,
                                       parameters=None, coffee=False):
    """Compile a UFL expression to be evaluated against a compile-time known reference element's dual basis.

    Useful for interpolating UFL expressions into e.g. N1curl spaces.

    :arg expression: UFL expression
    :arg to_element: A FInAT element for the target space
    :arg domain: optional UFL domain the expression is defined on (required when expression contains no domain).
    :arg interface: backend module for the kernel interface
    :arg parameters: parameters object
    :arg coffee: compile coffee kernel instead of loopy kernel
    """
    import coffee.base as ast
    import loopy as lp

    # Just convert FInAT element to FIAT for now.
    # Dual evaluation in FInAT will bring a thorough revision.
    finat_to_element = to_element
    to_element = finat_to_element.fiat_equivalent

    if any(len(dual.deriv_dict) != 0 for dual in to_element.dual_basis()):
        raise NotImplementedError("Can only interpolate onto dual basis functionals without derivative evaluation, sorry!")

    if parameters is None:
        parameters = default_parameters()
    else:
        _ = default_parameters()
        _.update(parameters)
        parameters = _

    # Determine whether in complex mode
    complex_mode = is_complex(parameters["scalar_type"])

    # Find out which mapping to apply
    try:
        mapping, = set(to_element.mapping())
    except ValueError:
        raise NotImplementedError("Don't know how to interpolate onto zany spaces, sorry")
    expression = apply_mapping(expression, mapping, domain)

    # Apply UFL preprocessing
    expression = ufl_utils.preprocess_expression(expression,
                                                 complex_mode=complex_mode)

    # Initialise kernel builder
    if interface is None:
        if coffee:
            import tsfc.kernel_interface.firedrake as firedrake_interface_coffee
            interface = firedrake_interface_coffee.ExpressionKernelBuilder
        else:
            # Delayed import, loopy is a runtime dependency
            import tsfc.kernel_interface.firedrake_loopy as firedrake_interface_loopy
            interface = firedrake_interface_loopy.ExpressionKernelBuilder

    builder = interface(parameters["scalar_type"])
    arguments = extract_arguments(expression)
    argument_multiindices = tuple(builder.create_element(arg.ufl_element()).get_indices()
                                  for arg in arguments)

    # Replace coordinates (if any) unless otherwise specified by kwarg
    if domain is None:
        domain = expression.ufl_domain()
    assert domain is not None

    # Collect required coefficients
    first_coefficient_fake_coords = False
    coefficients = extract_coefficients(expression)
    if has_type(expression, GeometricQuantity) or any(fem.needs_coordinate_mapping(c.ufl_element()) for c in coefficients):
        # Create a fake coordinate coefficient for a domain.
        coords_coefficient = ufl.Coefficient(ufl.FunctionSpace(domain, domain.ufl_coordinate_element()))
        builder.domain_coordinate[domain] = coords_coefficient
        builder.set_cell_sizes(domain)
        coefficients = [coords_coefficient] + coefficients
        first_coefficient_fake_coords = True
    builder.set_coefficients(coefficients)

    # Split mixed coefficients
    expression = ufl_utils.split_coefficients(expression, builder.coefficient_split, )

    # Translate to GEM
    kernel_cfg = dict(interface=builder,
                      ufl_cell=domain.ufl_cell(),
                      # FIXME: change if we ever implement
                      # interpolation on facets.
                      integral_type="cell",
                      argument_multiindices=argument_multiindices,
                      index_cache={},
                      scalar_type=parameters["scalar_type"])

    # A FInAT QuadratureElement with a runtime tabulated UnknownPointSet
    # point set is the target element on the reference cell for dual evaluation
    # where the points are specified at runtime. This special casing will not
    # be necessary when FInAT dual evaluation is done - the dual evaluation
    # method of every FInAT element will create the necessary gem code.
    from finat.tensorfiniteelement import TensorFiniteElement
    runtime_quadrature_rule = (
        isinstance(finat_to_element, QuadratureElement) or
        (
            isinstance(finat_to_element, TensorFiniteElement) and
            isinstance(finat_to_element.base_element, QuadratureElement)
        ) and
        isinstance(finat_to_element._rule.point_set, UnknownPointSet)
    )

    if all(isinstance(dual, PointEvaluation) for dual in to_element.dual_basis()):
        # This is an optimisation for point-evaluation nodes which
        # should go away once FInAT offers the interface properly
        config = kernel_cfg.copy()
        if runtime_quadrature_rule:
            # Until FInAT dual evaluation is done, FIAT
            # QuadratureElements with UnknownPointSet point sets
            # advertise NaNs as their points for each node in the dual
            # basis. This has to be manually replaced with the real
            # UnknownPointSet point set used to create the
            # QuadratureElement rule.
            point_set = finat_to_element._rule.point_set
            config.update(point_indices=point_set.indices, point_expr=point_set.expression)
            context = fem.GemPointContext(**config)
        else:
            qpoints = []
            # Everything is just a point evaluation.
            for dual in to_element.dual_basis():
                ptdict = dual.get_point_dict()
                qpoint, = ptdict.keys()
                (qweight, component), = ptdict[qpoint]
                assert allclose(qweight, 1.0)
                assert component == ()
                qpoints.append(qpoint)
            point_set = PointSet(qpoints)
            config.update(point_set=point_set)

            # Allow interpolation onto QuadratureElements to refer to the quadrature
            # rule they represent
            if isinstance(to_element, FIAT.QuadratureElement):
                assert allclose(asarray(qpoints), asarray(to_element._points))
                quad_rule = QuadratureRule(point_set, to_element._weights)
                config["quadrature_rule"] = quad_rule

            context = fem.PointSetContext(**config)

        expr, = fem.compile_ufl(expression, context, point_sum=False)
        # In some cases point_set.indices may be dropped from expr, but nothing
        # new should now appear
        assert set(expr.free_indices) <= set(chain(point_set.indices, *argument_multiindices))
        shape_indices = tuple(gem.Index() for _ in expr.shape)
        basis_indices = point_set.indices
        ir = gem.Indexed(expr, shape_indices)
    else:
        # This is general code but is more unrolled than necssary.
        dual_expressions = []   # one for each functional
        broadcast_shape = len(expression.ufl_shape) - len(to_element.value_shape())
        shape_indices = tuple(gem.Index() for _ in expression.ufl_shape[:broadcast_shape])
        expr_cache = {}         # Sharing of evaluation of the expression at points
        for dual in to_element.dual_basis():
            pts = tuple(sorted(dual.get_point_dict().keys()))
            try:
                expr, point_set = expr_cache[pts]
            except KeyError:
                config = kernel_cfg.copy()
                if runtime_quadrature_rule:
                    # Until FInAT dual evaluation is done, FIAT
                    # QuadratureElements with UnknownPointSet point sets
                    # advertise NaNs as their points for each node in the dual
                    # basis. This has to be manually replaced with the real
                    # UnknownPointSet point set used to create the
                    # QuadratureElement rule.
                    assert isnan(pts).all()
                    point_set = finat_to_element._rule.point_set
                    config.update(point_indices=point_set.indices, point_expr=point_set.expression)
                    context = fem.GemPointContext(**config)
                else:
                    point_set = PointSet(pts)
                    config.update(point_set=point_set)
                    context = fem.PointSetContext(**config)
                expr, = fem.compile_ufl(expression, context, point_sum=False)
                # In some cases point_set.indices may be dropped from expr, but
                # nothing new should now appear
                assert set(expr.free_indices) <= set(chain(point_set.indices, *argument_multiindices))
                expr = gem.partial_indexed(expr, shape_indices)
                expr_cache[pts] = expr, point_set
            weights = collections.defaultdict(list)
            for p in pts:
                for (w, cmp) in dual.get_point_dict()[p]:
                    weights[cmp].append(w)
            qexprs = gem.Zero()
            for cmp in sorted(weights):
                qweights = gem.Literal(weights[cmp])
                qexpr = gem.Indexed(expr, cmp)
                qexpr = gem.index_sum(gem.Indexed(qweights, point_set.indices)*qexpr,
                                      point_set.indices)
                qexprs = gem.Sum(qexprs, qexpr)
            assert qexprs.shape == ()
            assert set(qexprs.free_indices) == set(chain(shape_indices, *argument_multiindices))
            dual_expressions.append(qexprs)
        basis_indices = (gem.Index(), )
        ir = gem.Indexed(gem.ListTensor(dual_expressions), basis_indices)

    # Build kernel body
    return_indices = basis_indices + shape_indices + tuple(chain(*argument_multiindices))
    return_shape = tuple(i.extent for i in return_indices)
    return_var = gem.Variable('A', return_shape)
    if coffee:
        return_arg = ast.Decl(parameters["scalar_type"], ast.Symbol('A', rank=return_shape))
    else:
        return_arg = lp.GlobalArg("A", dtype=parameters["scalar_type"], shape=return_shape)

    return_expr = gem.Indexed(return_var, return_indices)

    # TODO: one should apply some GEM optimisations as in assembly,
    # but we don't for now.
    ir, = impero_utils.preprocess_gem([ir])
    impero_c = impero_utils.compile_gem([(return_expr, ir)], return_indices)
    index_names = dict((idx, "p%d" % i) for (i, idx) in enumerate(basis_indices))
    # Handle kernel interface requirements
    builder.register_requirements([ir])
    # Build kernel tuple
    return builder.construct_kernel(return_arg, impero_c, index_names, first_coefficient_fake_coords)<|MERGE_RESOLUTION|>--- conflicted
+++ resolved
@@ -18,14 +18,9 @@
 import FIAT
 from FIAT.functional import PointEvaluation
 
-<<<<<<< HEAD
-from finat.point_set import PointSet
-from finat.quadrature import QuadratureRule
-=======
 from finat.point_set import PointSet, UnknownPointSet
 from finat.quadrature import AbstractQuadratureRule, make_quadrature, QuadratureRule
 from finat.quadrature_element import QuadratureElement
->>>>>>> 8eccb7d5
 
 from tsfc import fem, ufl_utils
 from tsfc.logging import logger
@@ -275,68 +270,6 @@
     kernel_name = kernel_name.replace("-", "_")  # Handle negative subdomain_id
     return builder.construct_kernel(kernel_name)
 
-<<<<<<< HEAD
-=======
-        config = kernel_cfg.copy()
-        config.update(quadrature_rule=quad_rule)
-        expressions = fem.compile_ufl(integrand,
-                                      fem.PointSetContext(**config),
-                                      interior_facet=interior_facet)
-        reps = mode.Integrals(expressions, quadrature_multiindex,
-                              argument_multiindices, params)
-        for var, rep in zip(return_variables, reps):
-            mode_irs[mode].setdefault(var, []).append(rep)
-
-    # Finalise mode representations into a set of assignments
-    assignments = []
-    for mode, var_reps in mode_irs.items():
-        assignments.extend(mode.flatten(var_reps.items(), index_cache))
-
-    if assignments:
-        return_variables, expressions = zip(*assignments)
-    else:
-        return_variables = []
-        expressions = []
-
-    # Need optimised roots
-    options = dict(reduce(operator.and_,
-                          [mode.finalise_options.items()
-                           for mode in mode_irs.keys()]))
-    expressions = impero_utils.preprocess_gem(expressions, **options)
-    assignments = list(zip(return_variables, expressions))
-
-    # Let the kernel interface inspect the optimised IR to register
-    # what kind of external data is required (e.g., cell orientations,
-    # cell sizes, etc.).
-    builder.register_requirements(expressions)
-
-    # Construct ImperoC
-    split_argument_indices = tuple(chain(*[var.index_ordering()
-                                           for var in return_variables]))
-    index_ordering = tuple(quadrature_indices) + split_argument_indices
-    try:
-        impero_c = impero_utils.compile_gem(assignments, index_ordering, remove_zeros=True)
-    except impero_utils.NoopError:
-        # No operations, construct empty kernel
-        return builder.construct_empty_kernel(kernel_name)
-
-    # Generate COFFEE
-    index_names = []
-
-    def name_index(index, name):
-        index_names.append((index, name))
-        if index in index_cache:
-            for multiindex, suffix in zip(index_cache[index],
-                                          string.ascii_lowercase):
-                name_multiindex(multiindex, name + suffix)
-
-    def name_multiindex(multiindex, name):
-        if len(multiindex) == 1:
-            name_index(multiindex[0], name)
-        else:
-            for i, index in enumerate(multiindex):
-                name_index(index, name + str(i))
->>>>>>> 8eccb7d5
 
 def preprocess_parameters(parameters):
     if parameters is None:
